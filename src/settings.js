// Which fields to include in frontmatter. Look in /src/frontmatter to see available fields.
// Order is preserved. If a field has an empty value, it will not be included. You can rename a
// field by providing an alias after a ':'. For example, 'date:created' will include 'date' in
// frontmatter, but renamed to 'created'.
exports.frontmatter_fields = [
	'title',
	'date',
	'categories',
	'tags',
	'coverImage'
];

// Time in ms to wait between requesting image files. Increase this if you see timeouts or
// server errors.
exports.image_file_request_delay = 500;

// Time in ms to wait between saving Markdown files. Increase this if your file system becomes
// overloaded.
exports.markdown_file_write_delay = 25;

// Enable this to include time with post dates. For example, "2020-12-25" would become
// "2020-12-25T11:20:35.000Z".
exports.include_time_with_date = false;

// Override post date formatting with a custom formatting string (for example: 'yyyy LLL dd').
// Tokens are documented here: https://moment.github.io/luxon/#/parsing?id=table-of-tokens. If
// set, this takes precedence over include_time_with_date.
exports.custom_date_formatting = '';

<<<<<<< HEAD
// categories to be excluded from post frontmatter
// this does not filter out posts themselves, just the categories listed in their frontmatter
exports.filter_categories = ['uncategorized'];

// override date timezone
// it change date and slug to localized timezone, e.g. Asia/Tokyo
//  exports.custom_date_timezone = 'utc';
=======
// Categories to be excluded from post frontmatter. This does not filter out posts themselves,
// just the categories listed in their frontmatter.
exports.filter_categories = ['uncategorized'];
>>>>>>> 873ce425
<|MERGE_RESOLUTION|>--- conflicted
+++ resolved
@@ -27,16 +27,10 @@
 // set, this takes precedence over include_time_with_date.
 exports.custom_date_formatting = '';
 
-<<<<<<< HEAD
-// categories to be excluded from post frontmatter
-// this does not filter out posts themselves, just the categories listed in their frontmatter
+// Categories to be excluded from post frontmatter. This does not filter out posts themselves,
+// just the categories listed in their frontmatter.
 exports.filter_categories = ['uncategorized'];
 
 // override date timezone
 // it change date and slug to localized timezone, e.g. Asia/Tokyo
-//  exports.custom_date_timezone = 'utc';
-=======
-// Categories to be excluded from post frontmatter. This does not filter out posts themselves,
-// just the categories listed in their frontmatter.
-exports.filter_categories = ['uncategorized'];
->>>>>>> 873ce425
+//  exports.custom_date_timezone = 'utc';